// Copyright 2015 The Cockroach Authors.
//
// Licensed under the Apache License, Version 2.0 (the "License");
// you may not use this file except in compliance with the License.
// You may obtain a copy of the License at
//
//     http://www.apache.org/licenses/LICENSE-2.0
//
// Unless required by applicable law or agreed to in writing, software
// distributed under the License is distributed on an "AS IS" BASIS,
// WITHOUT WARRANTIES OR CONDITIONS OF ANY KIND, either express or
// implied. See the License for the specific language governing
// permissions and limitations under the License.
//
// Author: Spencer Kimball (spencer.kimball@gmail.com)

package log

import (
	"bytes"
	"fmt"

	"golang.org/x/net/context"

	"github.com/cockroachdb/cockroach/util/caller"
)

// formatTags appends the tags to a bytes.Buffer. If there are no tags,
// returns false.
func formatTags(buf *bytes.Buffer, ctx context.Context) bool {
	tags := contextLogTags(ctx)
	if len(tags) > 0 {
		buf.WriteString("[")
		for i, t := range tags {
			if i > 0 {
				buf.WriteString(",")
			}
			buf.WriteString(t.name)
			if value := t.value(); value != nil {
				fmt.Fprint(buf, value)
			}
		}
		buf.WriteString("] ")
		return true
	}
	return false
}

// makeMessage creates a structured log entry.
func makeMessage(ctx context.Context, format string, args []interface{}) string {
	var buf bytes.Buffer
	formatTags(&buf, ctx)
	if len(format) == 0 {
		fmt.Fprint(&buf, args...)
	} else {
		fmt.Fprintf(&buf, format, args...)
	}
	return buf.String()
}

// addStructured creates a structured log entry to be written to the
// specified facility of the logger.
func addStructured(ctx context.Context, s Severity, depth int, format string, args []interface{}) {
	if ctx == nil {
		panic("nil context")
	}
	file, line, _ := caller.Lookup(depth + 1)
	msg := makeMessage(ctx, format, args)
	// makeMessage already added the tags when forming msg, we don't want
	// eventInternal to prepend them again.
<<<<<<< HEAD
	eventInternal(ctx, (s >= Severity_ERROR), false /*withTags*/, "%s", msg)
=======
	eventInternal(ctx, (s >= ErrorLog), false /*withTags*/, "%s:%d %s", file, line, msg)
>>>>>>> fc87220c
	logging.outputLogEntry(s, file, line, msg)
}<|MERGE_RESOLUTION|>--- conflicted
+++ resolved
@@ -68,10 +68,6 @@
 	msg := makeMessage(ctx, format, args)
 	// makeMessage already added the tags when forming msg, we don't want
 	// eventInternal to prepend them again.
-<<<<<<< HEAD
-	eventInternal(ctx, (s >= Severity_ERROR), false /*withTags*/, "%s", msg)
-=======
-	eventInternal(ctx, (s >= ErrorLog), false /*withTags*/, "%s:%d %s", file, line, msg)
->>>>>>> fc87220c
+	eventInternal(ctx, (s >= Severity_ERROR), false /*withTags*/, "%s:%d %s", file, line, msg)
 	logging.outputLogEntry(s, file, line, msg)
 }